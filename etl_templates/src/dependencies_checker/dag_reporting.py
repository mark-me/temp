--- conflicted
+++ resolved
@@ -175,12 +175,7 @@
         net.toggle_physics(True)
         for edge in net.edges:
             edge["shadow"] = True
-<<<<<<< HEAD
-        file = str(Path(file_html).resolve())
-        net.show(name=file, notebook=False)
-=======
         net.generate_html(file_html, notebook=False)
->>>>>>> d04ef7e0
 
     def _dag_node_hierarchy_level(self, dag: ig.Graph) -> ig.Graph:
         """Enrich the DAG with the level in the hierarchy where vertices should be plotted.
